--- conflicted
+++ resolved
@@ -12,13 +12,8 @@
 pub struct Service {
     pub ID: String,
     pub Service: String,
-<<<<<<< HEAD
-    pub Tags: Vec<String>,
-    pub Port: u16,
-=======
     pub Tags: Option<Vec<String>>,
     pub Port: u32,
->>>>>>> 312fee50
 }
 
 /// HealthService is used for the health service

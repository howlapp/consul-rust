use std::collections::HashMap;

use async_trait::async_trait;

use crate::ConsulResult;

/// Request payload for the [ConnectIntentions::upsert_intention_by_name]
/// method.
#[derive(Debug, Serialize, Default)]
pub struct UpsertIntentionPayload {
    /// The type for the SourceName value. This can be only "consul" today to
    /// represent a Consul service. If not provided, this will be defaulted to
    /// "consul".
    #[serde(rename = "SourceType")]
    pub soucre_type: String,
    /// For an L4 intention this is required, and should be set to one of
    /// "allow" or "deny" for the action that should be taken if this intention
    /// matches a request.
    #[serde(rename = "Action")]
    pub action: IntentionAction,
    /// The name of the source service. This is required for an L4 intention.
    #[serde(rename = "Permissions")]
    pub permissions: Vec<IntentionPermision>,
    /// Description for the intention. This is not used by Consul, but is
    /// presented in API responses to assist tooling.
    #[serde(rename = "Description")]
    pub description: String,
}

<<<<<<< HEAD
/// Used to specify action type in
/// [UpsertIntentionPayload].
=======
/// Used to specify action type in [UpsertIntentionPayload].
>>>>>>> 0fa68fb2
#[derive(Debug, Serialize, Deserialize)]
pub enum IntentionAction {
    #[serde(rename = "allow")]
    Allow,
    #[serde(rename = "deny")]
    Deny,
}

impl Default for IntentionAction {
    fn default() -> Self {
        IntentionAction::Deny
    }
}

/// L7 attributes datatype.
///
/// This is used to specify the attributes for a L7 intention, as used by the
/// [ConnectIntentions::upsert_intention_by_name] method.
#[derive(Debug, Serialize)]
pub struct IntentionPermision {
    /// This is one of "allow" or "deny" for the action that should be taken if
    /// this permission matches a request.
    pub action: IntentionAction,
    /// A set of HTTP-specific authorization criteria
    pub http: IntentionHttpPermission,
}

/// HTTP-specific authorization criteria, as used in [IntentionPermision].
///
/// At most only one of PathExact, PathPrefix, or PathRegex may be configured.
#[derive(Debug, Serialize, Default)]
pub struct IntentionHttpPermission {
    /// Exact path to match on the HTTP request path.
    #[serde(rename = "PathExact")]
    pub path_exact: String,
    /// Path prefix to match on the HTTP request path.
    #[serde(rename = "PathPrefix")]
    pub path_prefix: String,
    /// Regular expression to match on the HTTP request path.
    #[serde(rename = "PathRegex")]
    pub path_regex: String,
    /// A list of HTTP methods for which this match applies. If unspecified all
    /// HTTP methods are matched. If provided the names must be a valid method.
    #[serde(rename = "Methods")]
    pub methods: Vec<String>,
    /// A set of criteria that can match on HTTP request headers. If more than
    /// one is configured all must match for the overall match to apply.
    #[serde(rename = "Header")]
    pub header: Vec<IntentionHttpHeaderPermission>,
}

/// A set of criteria that can match on HTTP request headers. If more than one
/// is configured all must match for the overall match to apply.
///
/// At most only one of `Exact`, `Prefix`, `Suffix`, `Regex`, or `Present` may
/// be configured.
#[derive(Debug, Serialize, Default)]
pub struct IntentionHttpHeaderPermission {
    /// Name of the header to match.
    #[serde(rename = "Name")]
    pub name: String,
    /// Match if the header with the given name is present with any value.
    #[serde(rename = "Present")]
    pub present: bool,
    /// Match if the header with the given name is this value.
    #[serde(rename = "Exact")]
    pub exact: String,
    /// Match if the header with the given name has this prefix.
    #[serde(rename = "Prefix")]
    pub prefix: String,
    /// Match if the header with the given name has this suffix.\
    #[serde(rename = "Suffix")]
    pub suffix: String,
    /// Match if the header with the given name matches this pattern.
    #[serde(rename = "Regex")]
    pub regex: String,
    /// Inverts the logic of the match.
    #[serde(rename = "Invert")]
    pub invert: bool,
}

/// Request payload for the [ConnectIntentions::create_intention_with_id]
/// method.
#[derive(Debug, Serialize, Default)]
pub struct CreateIntentionPayload {
    /// The source of the intention. For a `SourceType` of consul this is the
    /// name of a Consul service. The service does not need to be
    /// registered.
    #[serde(rename = "SourceName")]
    pub source_name: String,
    /// The namespace for the `SourceName` parameter.
    #[cfg(feature = "enterprise")]
    #[serde(rename = "SourceNS")]
    pub source_ns: String,
    ///  The destination of the intention. The intention destination is always a
    /// Consul service, unlike the source. The service does not need to be
    /// registered.
    #[serde(rename = "DestinationName")]
    pub destination_name: String,
    /// The namespace for the `DestinationName` parameter.
    #[cfg(feature = "enterprise")]
    #[serde(rename = "DestinationNS")]
    pub destination_ns: String,
    /// This is one of "allow" or "deny" for the action that should be taken if
    /// this intention matches a request.
    #[serde(rename = "Action")]
    pub action: IntentionAction,
    /// Description for the intention. This is not used by Consul, but is
    /// presented in API responses to assist tooling.
    #[serde(rename = "Description")]
    pub description: String,
    ///  Specifies arbitrary KV metadata pairs.
    #[serde(rename = "Meta")]
    pub meta: HashMap<String, String>,
}

/// Response payload for the [ConnectIntentions::read_intention_by_name]
#[derive(Debug, Deserialize)]
pub struct ReadIntentionByNameResponse {
    #[serde(rename = "Description")]
    pub description: String,
    #[cfg(feature = "enterprise")]
    #[serde(rename = "SourceNS")]
    pub source_ns: String,
    #[serde(rename = "SourceName")]
    pub source_name: String,
    #[cfg(feature = "enterprise")]
    #[serde(rename = "DestinationNS")]
    pub destination_ns: String,
    #[serde(rename = "DestinationName")]
    pub destination_name: String,
    #[serde(rename = "SourceType")]
    pub source_type: String,
    #[serde(rename = "Action")]
    pub action: IntentionAction,
    #[serde(rename = "Meta")]
    pub meta: HashMap<String, String>,
    #[serde(rename = "Precedence")]
    pub precedence: u64,
    #[serde(rename = "CreateIndex")]
    pub create_index: u64,
    #[serde(rename = "ModifyIndex")]
    pub modify_index: u64,
}

/// This trait provides implementations for the  `/connect/intentions` endpoint.
///
/// The /connect/intentions endpoint provide tools for managing intentions.
///
/// See the [API documentation](https://www.consul.io/api-docs/connect/intentions) for more information.
#[async_trait]
pub trait ConnectIntentions {
    /// This method creates a new intention and returns true if it was created
    /// successfully.
    ///
    /// The name and destination pair must be unique. If another intention
    /// matches the name and destination, the creation will replace the previous
    /// intention.
    ///
    /// See the [API documentation](https://www.consul.io/api-docs/connect/intentions#upsert-intention-by-name) for more information.
    async fn upsert_intention_by_name<S: ToString>(
        source: S,
        desintation: S,
        payload: UpsertIntentionPayload,
    ) -> ConsulResult<bool>;
    /// This method reads a specific intention by its unique source and
    /// destination.
    async fn read_intention_by_name(
        source: String,
        destination: String,
    ) -> ConsulResult<ReadIntentionByNameResponse>;
    /// This method lists all intentions.
    async fn list_intentions(
        filter: Option<String>,
    ) -> ConsulResult<Vec<ReadIntentionByNameResponse>>;
    /// This method deletes a specific intention by its unique source and
    /// destination.
    async fn delete_intention_by_name<S: ToString>(source: S, destination: S) -> ConsulResult<()>;
}<|MERGE_RESOLUTION|>--- conflicted
+++ resolved
@@ -27,12 +27,7 @@
     pub description: String,
 }
 
-<<<<<<< HEAD
-/// Used to specify action type in
-/// [UpsertIntentionPayload].
-=======
 /// Used to specify action type in [UpsertIntentionPayload].
->>>>>>> 0fa68fb2
 #[derive(Debug, Serialize, Deserialize)]
 pub enum IntentionAction {
     #[serde(rename = "allow")]

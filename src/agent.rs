#![allow(non_snake_case)]

use std::collections::HashMap;
use request::Handler;

use serde_json;
use error::ConsulResult;
use std::error::Error;

use super::{Service, RegisterService, TtlHealthCheck};

/// Agent can be used to query the Agent endpoints
pub struct Agent{
    handler: Handler
}

/// AgentMember represents a cluster member known to the agent
#[derive(Serialize, Deserialize)]
pub struct AgentMember {
	Name: String,
	Addr: String,
	Port: u16,
	Tags: HashMap<String, String>,
	Status: usize,
	ProtocolMin: u8,
	ProtocolMax: u8,
	ProtocolCur: u8,
	DelegateMin: u8,
	DelegateMax: u8,
	DelegateCur: u8
}


impl Agent {
    pub fn new(address: &str) -> Agent {
        Agent {
            handler: Handler::new(&format!("{}/v1/agent", address))
        }
    }

    pub fn services(&self) -> ConsulResult<HashMap<String, Service>> {
        let result = self.handler.get("services")?;
        serde_json::from_str(&result)
            .map_err(|e| e.description().to_owned())
    }

    pub fn members(&self) -> ConsulResult<Vec<AgentMember>> {
        let result = self.handler.get("members")?;
        serde_json::from_str(&result)
            .map_err(|e| e.description().to_owned())
    }

    pub fn register(&self, service: RegisterService) -> ConsulResult<()> {
        let json_str = serde_json::to_string(&service)
            .map_err(|e| e.description().to_owned())?;

        if let Err(e) = self.handler.put("service/register", json_str, Some("application/json")) {
            Err(format!("Consul: Error registering a service. Err:{}", e))
        }
        else {
            Ok(())
        }
    }

    pub fn register_ttl_check(&self, health_check: TtlHealthCheck) -> ConsulResult<()> {
        let json_str = serde_json::to_string(&health_check)
            .map_err(|e| e.description().to_owned())?;

        if let Err(e) = self.handler.put("check/register", json_str, Some("application/json")) {
            Err(format!("Consul: Error registering a health check. Err:{}", e))
        }
        else {
            Ok(())
        }
    }

    pub fn check_pass(&self, service_id: String) -> ConsulResult<()> {
        let uri = format!("check/pass/{}", service_id);
        self.handler.get(&uri)?;
        Ok(())
    }

    pub fn get_self_name(&self) -> ConsulResult<Option<String>> {
        let result = self.handler.get("self")?;
        let json_data = serde_json::from_str(&result)
            .map_err(|e| e.description().to_owned())?;
        Ok(super::get_string(&json_data, &["Config", "NodeName"]))
    }
<<<<<<< HEAD
=======

    pub fn get_self_address(&self) -> ConsulResult<Option<String>> {
        let result = self.handler.get("self")?;
        let json_data = serde_json::from_str(&result)
            .map_err(|e| e.description().to_owned())?;
        Ok(super::get_string(&json_data, &["Config", "AdvertiseAddr"]))
    }
>>>>>>> 312fee50
}<|MERGE_RESOLUTION|>--- conflicted
+++ resolved
@@ -86,8 +86,6 @@
             .map_err(|e| e.description().to_owned())?;
         Ok(super::get_string(&json_data, &["Config", "NodeName"]))
     }
-<<<<<<< HEAD
-=======
 
     pub fn get_self_address(&self) -> ConsulResult<Option<String>> {
         let result = self.handler.get("self")?;
@@ -95,5 +93,4 @@
             .map_err(|e| e.description().to_owned())?;
         Ok(super::get_string(&json_data, &["Config", "AdvertiseAddr"]))
     }
->>>>>>> 312fee50
 }
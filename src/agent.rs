--- conflicted
+++ resolved
@@ -76,11 +76,7 @@
     
     pub fn check_pass(&self, service_id: String) {
         let url = format!("{}/check/pass/{}", self.endpoint, service_id);
-<<<<<<< HEAD
-        let _resp = http::handle().get(url).exec().unwrap();
-=======
         http::handle().get(url).exec().unwrap();
->>>>>>> 2e9b3cea
     }
 
     pub fn get_self_name(&self) -> Option<String> {
@@ -89,11 +85,7 @@
         let result = from_utf8(resp.get_body()).unwrap();
         let json_data = match json::Json::from_str(result) {
             Ok(value) => value,
-<<<<<<< HEAD
-            Err(_) => panic!("consul: Could not convert to json: {:?}", result)
-=======
             Err(err) => panic!("consul: Could not convert to json: {:?}, Err: {}", result, err)
->>>>>>> 2e9b3cea
         };
         super::get_string(&json_data, &["Config", "NodeName"])
     }
@@ -104,11 +96,7 @@
         let result = from_utf8(resp.get_body()).unwrap();
         let json_data = match json::Json::from_str(result) {
             Ok(value) => value,
-<<<<<<< HEAD
-            Err(_) => panic!("consul: Could not convert to json: {:?}", result)
-=======
             Err(err) => panic!("consul: Could not convert to json: {:?}. Err: {}", result, err)
->>>>>>> 2e9b3cea
         };
         super::get_string(&json_data, &["Config", "AdvertiseAddr"])
     }
